# Discord MCP Server

A Model Context Protocol (MCP) server that provides Discord integration capabilities to MCP clients like Claude Desktop.

## Available Tools

### Server Information
- `get_server_info`: Get detailed server information
- `list_members`: List server members and their roles

### Message Management
- `send_message`: Send a message to a channel
- `read_messages`: Read recent message history
- `add_reaction`: Add a reaction to a message
- `remove_reaction`: Remove a reaction from a message
- `moderate_message`: Delete messages and timeout users

### Channel Management
- `create_text_channel`: Create a new text channel
- `delete_channel`: Delete an existing channel

### Role Management
- `add_role`: Add a role to a user
- `remove_role`: Remove a role from a user

### Webhook Management
- `create_webhook`: Create a new webhook
- `list_webhooks`: List webhooks in a channel
- `send_webhook_message`: Send messages via webhook
- `modify_webhook`: Update webhook settings
- `delete_webhook`: Delete a webhook

## Installation

1. Set up your Discord bot:
   - Create a new application at [Discord Developer Portal](https://discord.com/developers/applications)
   - Create a bot and copy the token
   - Enable required privileged intents:
     - MESSAGE CONTENT INTENT
     - PRESENCE INTENT
     - SERVER MEMBERS INTENT
   - Invite the bot to your server using OAuth2 URL Generator

2. Clone and install the package:
```bash
# Clone the repository
git clone https://github.com/hanweg/mcp-discord.git
cd mcp-discord

# Create and activate virtual environment
uv venv
.venv\Scripts\activate

### If using Python 3.13+ - install audioop library: `uv pip install audioop-lts`

# Install the package
uv pip install -e .
```

3. Configure Claude Desktop (`%APPDATA%\Claude\claude_desktop_config.json` on Windows, `~/Library/Application Support/Claude/claude_desktop_config.json` on macOS):
```json
    "discord": {
      "command": "uv",
      "args": [
        "--directory",
<<<<<<< HEAD
        "C:\\PATH\\TO\\mcp-discord",
        "run",
        "mcp-discord"
=======
        "PATH_TO\\mcp-discord",
        "run",
        "-m",
        "discord_mcp.server"
>>>>>>> 5a3749c2
      ],
      "env": {
        "DISCORD_TOKEN": "your_bot_token"
      }
    }
```

## License

MIT License - see LICENSE file for details.<|MERGE_RESOLUTION|>--- conflicted
+++ resolved
@@ -63,16 +63,9 @@
       "command": "uv",
       "args": [
         "--directory",
-<<<<<<< HEAD
         "C:\\PATH\\TO\\mcp-discord",
         "run",
         "mcp-discord"
-=======
-        "PATH_TO\\mcp-discord",
-        "run",
-        "-m",
-        "discord_mcp.server"
->>>>>>> 5a3749c2
       ],
       "env": {
         "DISCORD_TOKEN": "your_bot_token"
